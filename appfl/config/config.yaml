--- conflicted
+++ resolved
@@ -3,24 +3,19 @@
 # Each field has its own configuration file.
 defaults:
   - _self_
-  - dataset: mnist  ## mnist, cifar10, coronahack, femnist
-  - model: cnn1     ## cnn1, cnn2
-  - fed: fedavg     ## fedavg, iadmm
+  - dataset: mnist
+  - model: cnn
+  - fed: fedavg
   - optim: sgd
 
 # Number of training epochs
 num_epochs: 2
-<<<<<<< HEAD
-batch_size: 64
-device: 'cpu'       ## cuda, cpu
-=======
 
 # Size of each training batch
 batch_size: 16
 
 # Compute device
 device: 'cpu'
->>>>>>> 1b00d444
 
 # Number of learning clients
 num_clients: 1
