--- conflicted
+++ resolved
@@ -4,11 +4,7 @@
 
 import yaml
 
-<<<<<<< HEAD
-import os 
-=======
 import os
->>>>>>> a6ffdff0
 
 def get_gridfm_graphkit_model():
     config_path = "./resources/configs/grid/gridfm_graphkit.yaml"
