import argparse
from omegaconf import OmegaConf
from appfl.agent import ClientAgent
from appfl.comm.grpc import GRPCClientCommunicator

argparser = argparse.ArgumentParser()
argparser.add_argument("--config", type=str, default="config.yaml")
args = argparser.parse_args()

# Load the configuration file
client_agent_config = OmegaConf.load(args.config)

# Create the client agent and communicator
client_agent = ClientAgent(client_agent_config=client_agent_config)
client_communicator = GRPCClientCommunicator(
    client_id=client_agent.get_id(),
    **client_agent_config.comm_configs.grpc_configs,
)

# Get general configurations from the server
client_config = client_communicator.get_configuration()
client_agent.load_config(client_config)

# Get the initial global model from the server
init_global_model = client_communicator.get_global_model(init_model=True)
client_agent.load_parameters(init_global_model)

# Local training loop
while True:
    client_agent.train()
    local_model = client_agent.get_parameters()
<<<<<<< HEAD
    new_global_model, metadata = client_communicator.update_global_model(local_model)
    if metadata["status"] == "DONE":
=======
    if isinstance(local_model, tuple):
        local_model, meta_data_local = local_model[0], local_model[1]
    else:
        meta_data_local = {}
    new_global_model, metadata = client_communicator.update_global_model(local_model, **meta_data_local)
    if metadata['status'] == 'DONE':
>>>>>>> 78e1b08e
        break
    client_agent.load_parameters(new_global_model)

# Close the connection
client_communicator.invoke_custom_action(action="close_connection")<|MERGE_RESOLUTION|>--- conflicted
+++ resolved
@@ -29,17 +29,12 @@
 while True:
     client_agent.train()
     local_model = client_agent.get_parameters()
-<<<<<<< HEAD
-    new_global_model, metadata = client_communicator.update_global_model(local_model)
-    if metadata["status"] == "DONE":
-=======
     if isinstance(local_model, tuple):
         local_model, meta_data_local = local_model[0], local_model[1]
     else:
         meta_data_local = {}
     new_global_model, metadata = client_communicator.update_global_model(local_model, **meta_data_local)
     if metadata['status'] == 'DONE':
->>>>>>> 78e1b08e
         break
     client_agent.load_parameters(new_global_model)
 
