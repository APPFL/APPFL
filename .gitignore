.gitignore
.DS_Store
src/appfl/.DS_Store
src/appfl/config/optim/*
src/appfl/algorithm/mryu.py
examples/.DS_Store
examples/outputs/*
examples/results/*
examples/*.sh
examples/Slurm_outputs/*
examples/datasets/RawData/cifar-10-batches-py
examples/datasets/RawData/Coronahack
examples/datasets/RawData/FEMNIST
examples/datasets/RawData/MNIST
examples/datasets/RawData/cifar-10-python.tar.gz
examples/datasets/PreprocessedData/Coronahack_Clients_4
outputs/*
_data
docs/notebooks/results
<<<<<<< HEAD
results
=======
mryu_lib/*
>>>>>>> c8afe201
 


# Byte-compiled / optimized / DLL files
__pycache__/
*.py[cod]
*$py.class

# C extensions
*.so

# Distribution / packaging
.Python
build/
develop-eggs/
dist/
downloads/
eggs/
.eggs/
lib/
lib64/
parts/
sdist/
var/
wheels/
pip-wheel-metadata/
share/python-wheels/
*.egg-info/
.installed.cfg
*.egg
MANIFEST

# PyInstaller
#  Usually these files are written by a python script from a template
#  before PyInstaller builds the exe, so as to inject date/other infos into it.
*.manifest
*.spec

# Installer logs
pip-log.txt
pip-delete-this-directory.txt

# Unit test / coverage reports
htmlcov/
.tox/
.nox/
.coverage
.coverage.*
.cache
nosetests.xml
coverage.xml
*.cover
*.py,cover
.hypothesis/
.pytest_cache/

# Translations
*.mo
*.pot

# Django stuff:
*.log
local_settings.py
db.sqlite3
db.sqlite3-journal

# Flask stuff:
instance/
.webassets-cache

# Scrapy stuff:
.scrapy

# Sphinx documentation
docs/_build/

# PyBuilder
target/

# Jupyter Notebook
.ipynb_checkpoints

# IPython
profile_default/
ipython_config.py

# pyenv
.python-version

# pipenv
#   According to pypa/pipenv#598, it is recommended to include Pipfile.lock in version control.
#   However, in case of collaboration, if having platform-specific dependencies or dependencies
#   having no cross-platform support, pipenv may install dependencies that don't work, or not
#   install all needed dependencies.
#Pipfile.lock

# PEP 582; used by e.g. github.com/David-OConnor/pyflow
__pypackages__/

# Celery stuff
celerybeat-schedule
celerybeat.pid

# SageMath parsed files
*.sage.py

# Environments
.env
.venv
env/
venv/
ENV/
env.bak/
venv.bak/

# Spyder project settings
.spyderproject
.spyproject

# Rope project settings
.ropeproject

# mkdocs documentation
/site

# mypy
.mypy_cache/
.dmypy.json
dmypy.json

# Pyre type checker
.pyre/
appfl/privacy/library.py
examples/femnist_test_swing.py
examples/mnist_test_swing.py
src/appfl/algorithm/admm.py
src/appfl/config/fed/admm.yaml<|MERGE_RESOLUTION|>--- conflicted
+++ resolved
@@ -17,11 +17,8 @@
 outputs/*
 _data
 docs/notebooks/results
-<<<<<<< HEAD
 results
-=======
 mryu_lib/*
->>>>>>> c8afe201
  
 
 
