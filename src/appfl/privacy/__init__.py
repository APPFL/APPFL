"""
This package implements differential privacy techniques.
"""

<<<<<<< HEAD
from .dp import laplace_mechanism_output_perturb
from .secure_aggregator import SecureAggregator

__all__ = [
    "laplace_mechanism_output_perturb",
    "SecureAggregator",
=======
from .dp import laplace_mechanism_output_perturb, gaussian_mechanism_output_perturb
from .opacus_dp import make_private_with_opacus

__all__ = [
    "laplace_mechanism_output_perturb",
    "gaussian_mechanism_output_perturb",
    "make_private_with_opacus",
>>>>>>> 7807cf18
]<|MERGE_RESOLUTION|>--- conflicted
+++ resolved
@@ -2,20 +2,13 @@
 This package implements differential privacy techniques.
 """
 
-<<<<<<< HEAD
-from .dp import laplace_mechanism_output_perturb
-from .secure_aggregator import SecureAggregator
-
-__all__ = [
-    "laplace_mechanism_output_perturb",
-    "SecureAggregator",
-=======
 from .dp import laplace_mechanism_output_perturb, gaussian_mechanism_output_perturb
 from .opacus_dp import make_private_with_opacus
+from .secure_aggregator import SecureAggregator
 
 __all__ = [
     "laplace_mechanism_output_perturb",
     "gaussian_mechanism_output_perturb",
     "make_private_with_opacus",
->>>>>>> 7807cf18
+    "SecureAggregator",
 ]