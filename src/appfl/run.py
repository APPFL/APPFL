from cmath import nan

from collections import OrderedDict
import torch.nn as nn
from torch.optim import *
from torch.utils.data import DataLoader

import numpy as np

from omegaconf import DictConfig

import copy
import time
import logging

from .misc.data import Dataset
from .misc.utils import *

from .algorithm.fedavg import *
from .algorithm.iceadmm import *
from .algorithm.iiadmm import *

from mpi4py import MPI

def run_serial(
    cfg: DictConfig,
    model: nn.Module,
    train_data: Dataset,
    test_data: Dataset = Dataset(),
    DataSet_name: str = "appfl",
):
    """Run serial simulation of PPFL.

    Args:
        cfg (DictConfig): the configuration for this run
        model (nn.Module): neural network model to train
        train_data (Dataset): training data
        test_data (Dataset): optional testing data. If given, validation will run based on this data.
        DataSet_name (str): optional dataset name
    """

    logger = logging.getLogger(__name__)
    logger = create_custom_logger(logger, cfg)    
    title = log_title()    
    logger.info(title)

    num_clients = len(train_data)
    num_epochs = cfg.num_epochs

    """ weight calculation """    
    total_num_data = 0    
    for k in range(num_clients):
        total_num_data += len( train_data[k] )

    weights={}
    for k in range(num_clients):        
        weights[k] = len(train_data[k]) / total_num_data
        
<<<<<<< HEAD
    "Run validation if test data is given or the configuration is enabled."
    if cfg.validation == True and len(test_data) > 0:
        server_dataloader = DataLoader(
            test_data,
            num_workers=0,
            batch_size=cfg.test_data_batch_size,
            shuffle=cfg.test_data_shuffle,
        )
    else:
        cfg.validation = False

=======
    server_dataloader = DataLoader(
        test_data,
        num_workers=0,
        batch_size=cfg.test_data_batch_size,
        shuffle=cfg.test_data_shuffle,
    )
    
>>>>>>> 059aa095
    server = eval(cfg.fed.servername)(
        weights, copy.deepcopy(model), num_clients, cfg.device, **cfg.fed.args
    )

    server.model.to(cfg.device)

    batchsize = {}
    for k in range(num_clients):
        batchsize[k] = cfg.train_data_batch_size
        if cfg.batch_training == False:
            batchsize[k] = len(train_data[k])

    clients = [
        eval(cfg.fed.clientname)(
            k,
            weights[k],
            copy.deepcopy(model),
            DataLoader(
                train_data[k],
                num_workers=0,
                batch_size=batchsize[k],
                shuffle=cfg.train_data_shuffle,
            ),
            cfg.device,
            **cfg.fed.args,
        )
        for k in range(num_clients)
    ]

    
    """ Loading Model """
    if cfg.load_model == True:      
        server.model = load_model(cfg)        

    local_states = []
    local_state = OrderedDict()
    local_state[0] = OrderedDict()

    start_time = time.time()
    test_loss = 0.0
    accuracy = 0.0
    BestAccuracy = 0.0
    for t in range(num_epochs):
        PerIter_start = time.time()

        global_state = server.model.state_dict()
        LocalUpdate_start = time.time()
        for k, client in enumerate(clients):            
            client.model.load_state_dict(global_state)                        
            local_state[0][k] = client.update()      
        
        local_states.append(local_state[0])   
 
        LocalUpdate_time = time.time() - LocalUpdate_start
        
        GlobalUpdate_start = time.time()
        prim_res, dual_res, rho_min, rho_max = server.update(local_states)
        GlobalUpdate_time = time.time() - GlobalUpdate_start

        Validation_start = time.time()
        if cfg.validation == True:
            test_loss, accuracy = validation(server, server_dataloader)
            if accuracy > BestAccuracy:
                BestAccuracy = accuracy
        Validation_time = time.time() - Validation_start
        PerIter_time = time.time() - PerIter_start
        Elapsed_time = time.time() - start_time

        log_iter = log_iteration(            
            t,
            LocalUpdate_time,
            GlobalUpdate_time,
            Validation_time,
            PerIter_time,
            Elapsed_time,
            test_loss,
            accuracy,
            prim_res, 
            dual_res,
            rho_min, 
            rho_max,
        )
        logger.info(log_iter)

    log_summary(
        logger, cfg, 1, DataSet_name, num_clients, Elapsed_time, BestAccuracy
    )

    """ Saving model """    
    if cfg.save_model == True:        
        save_model(server.model, cfg)
         

def run_server(
    cfg: DictConfig,
    comm: MPI.Comm,
    model: nn.Module,
    num_clients: int,
    test_dataset: Dataset = Dataset(),
    DataSet_name: str = "appfl",
):
    """Run PPFL simulation server that aggregates and updates the global parameters of model

    Args:
        cfg (DictConfig): the configuration for this run
        comm: MPI communicator
        model (nn.Module): neural network model to train
        num_clients (int): the number of clients used in PPFL simulation
        test_data (Dataset): optional testing data. If given, validation will run based on this data.
        DataSet_name (str): optional dataset name
    """
    
    logger = logging.getLogger(__name__)
    logger = create_custom_logger(logger, cfg)    
    title = log_title()    
    logger.info(title)
 
    ## Start
    comm_size = comm.Get_size()
    comm_rank = comm.Get_rank()
    num_client_groups = np.array_split(range(num_clients), comm_size - 1)

    # FIXME: I think it's ok for server to use cpu only.
    device = "cpu"

    "Run validation if test data is given or the configuration is enabled."
    if cfg.validation == True and len(test_dataset) > 0:
        server_dataloader = DataLoader(
            test_dataset,
            num_workers=0,
            batch_size=cfg.test_data_batch_size,
            shuffle=cfg.test_data_shuffle,
        )
    else:
        cfg.validation = False
    
    """
    Receive the number of data from clients
    Compute "weight[client] = data[client]/total_num_data" from a server    
    Scatter "weight information" to clients        
    """    
    Num_Data = comm.gather(0, root=0)
    total_num_data = 0
    for rank in range(1, comm_size):
        for val in Num_Data[rank].values():
            total_num_data += val             
    
    weight=[]; weights = {}
    for rank in range(comm_size):
        if rank == 0:
            weight.append(0)
        else:
            temp = {}
            for key in Num_Data[rank].keys():
                temp[key]       = Num_Data[rank][key] / total_num_data
                weights[key]    = temp[key]
            weight.append(temp)
    
    weight = comm.scatter(weight, root = 0)

    # TODO: do we want to use root as a client?    
    server = eval(cfg.fed.servername)(
        weights, copy.deepcopy(model), num_clients, device, **cfg.fed.args
    ) 
 
    """ Loading Model """
    if cfg.load_model == True:      
        server.model = load_model(cfg)        
        
    do_continue = True
    start_time = time.time()
    test_loss = 0.0
    accuracy = 0.0
    BestAccuracy = 0.0
    for t in range(cfg.num_epochs):
        PerIter_start = time.time()
        do_continue = comm.bcast(do_continue, root=0)

        # We need to load the model on cpu, before communicating.
        # Otherwise, out-of-memeory error from GPU
        server.model.to("cpu")

        global_state = server.model.state_dict()

        LocalUpdate_start = time.time()
        global_state = comm.bcast(global_state, root=0)
        local_states = comm.gather(None, root=0)
        LocalUpdate_time = time.time() - LocalUpdate_start

        GlobalUpdate_start = time.time()        
        prim_res, dual_res, rho_min, rho_max = server.update(local_states)
        GlobalUpdate_time = time.time() - GlobalUpdate_start

        Validation_start = time.time()
        if cfg.validation == True:
            test_loss, accuracy = validation(server, server_dataloader)
            if accuracy > BestAccuracy:
                BestAccuracy = accuracy
        Validation_time = time.time() - Validation_start
        PerIter_time = time.time() - PerIter_start
        Elapsed_time = time.time() - start_time

        log_iter = log_iteration(            
            t,
            LocalUpdate_time,
            GlobalUpdate_time,
            Validation_time,
            PerIter_time,
            Elapsed_time,
            test_loss,
            accuracy,
            prim_res, 
            dual_res,
            rho_min, 
            rho_max,
        )
        logger.info(log_iter)

        if np.isnan(test_loss) == True:
            break

    do_continue = False
    do_continue = comm.bcast(do_continue, root=0)

    log_summary(
        logger, cfg, comm_size, DataSet_name, num_clients, Elapsed_time, BestAccuracy
    )
 
    """ Saving model """    
    if cfg.save_model == True:        
        save_model(server.model, cfg)
         
    



    


def run_client(
    cfg: DictConfig, comm: MPI.Comm, model: nn.Module, num_clients: int, train_data: Dataset
):
    """Run PPFL simulation clients, each of which updates its own local parameters of model

    Args:
        cfg (DictConfig): the configuration for this run
        comm: MPI communicator
        model (nn.Module): neural network model to train
        num_clients (int): the number of clients used in PPFL simulation
        train_data (Dataset): testing data
    """

    comm_size = comm.Get_size()
    comm_rank = comm.Get_rank()

    ## We assume to have as many GPUs as the number of MPI processes.
    if cfg.device == "cuda":
        device = f"cuda:{comm_rank-1}"
    else:
        device = cfg.device

    num_client_groups = np.array_split(range(num_clients), comm_size - 1)

    """
    Send the number of data to a server
    Receive "weight_info" from a server    
        (fedavg)            "weight_info" is not needed as of now.
        (iceadmm+iiadmm)    "weight_info" is needed for constructing coefficients of the loss_function         
    """
    num_data = {}
    for i, cid in enumerate(num_client_groups[comm_rank - 1]):
        num_data[cid] = len(train_data[cid])
    comm.gather(num_data, root=0)        
    weight = None
    weight = comm.scatter(weight, root = 0)
    

    batchsize = {}
    for _, cid in enumerate(num_client_groups[comm_rank - 1]):
        batchsize[cid] = cfg.train_data_batch_size
        if cfg.batch_training == False:
            batchsize[cid] = len(train_data[cid])

    clients = [
        eval(cfg.fed.clientname)(
            cid,
            weight[cid],
            copy.deepcopy(model),
            DataLoader(
                train_data[cid],
                num_workers=0,
                batch_size=batchsize[cid],
                shuffle=cfg.train_data_shuffle,
            ),
            device,
            **cfg.fed.args,
        )
        for i, cid in enumerate(num_client_groups[comm_rank - 1])
    ]

    do_continue = comm.bcast(None, root=0)

    local_states = OrderedDict()

    while do_continue:
        """ Receive "global_state" """    
        global_state = comm.bcast(None, root=0)

        """ Update "local_states" based on "global_state" """        
        for client in clients:          
            client.model.load_state_dict(global_state)
            local_states[client.id] = client.update()

        """ Send "local_states" to a server """                
        comm.gather(local_states, root=0)

        do_continue = comm.bcast(None, root=0)<|MERGE_RESOLUTION|>--- conflicted
+++ resolved
@@ -56,7 +56,6 @@
     for k in range(num_clients):        
         weights[k] = len(train_data[k]) / total_num_data
         
-<<<<<<< HEAD
     "Run validation if test data is given or the configuration is enabled."
     if cfg.validation == True and len(test_data) > 0:
         server_dataloader = DataLoader(
@@ -68,15 +67,6 @@
     else:
         cfg.validation = False
 
-=======
-    server_dataloader = DataLoader(
-        test_data,
-        num_workers=0,
-        batch_size=cfg.test_data_batch_size,
-        shuffle=cfg.test_data_shuffle,
-    )
-    
->>>>>>> 059aa095
     server = eval(cfg.fed.servername)(
         weights, copy.deepcopy(model), num_clients, cfg.device, **cfg.fed.args
     )
