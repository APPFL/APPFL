--- conflicted
+++ resolved
@@ -9,10 +9,5 @@
 The framework is designed to run on a single machine (laptop or cluster) for simulation as well as multiple heterogeneous machines for real deployment.
 """
 
-<<<<<<< HEAD
-__version__ = "1.0.5"
-__author__ = "Argonne National Laboratory"
-=======
 __version__ = '1.1.0'
-__author__ = 'Argonne National Laboratory'
->>>>>>> 78e1b08e
+__author__ = 'Argonne National Laboratory'