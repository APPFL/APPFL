import ray
import uuid
import time
from omegaconf import OmegaConf
from ray.exceptions import RayActorError
import ray.util.state as state_api
import math
import threading
import asyncio

from appfl.logger import ServerAgentFileLogger
from appfl.comm.ray import RayClientCommunicator
from appfl.comm.base import BaseServerCommunicator
from appfl.comm.utils.config import ClientTask
from appfl.comm.utils.client_info import ClientInfo
from appfl.comm.utils.s3_storage import CloudStorage, LargeObjectWrapper
from appfl.config import ServerAgentConfig, ClientAgentConfig
from typing import List, Optional, Union, Dict, OrderedDict, Any, Tuple
from ray.autoscaler.sdk import terminate_node_by_resource_tag


class RayCostAwareServerCommunicator(BaseServerCommunicator):
    def __init__(
        self,
        server_agent_config: ServerAgentConfig,
        client_agent_configs: List[ClientAgentConfig],
        clients_info: Dict[str, ClientInfo],
        logger: Optional[ServerAgentFileLogger] = None,
        **kwargs,
    ):
        self.comm_type = "ray-costaware"
        super().__init__(server_agent_config, client_agent_configs, logger, **kwargs)
        ray.init(address="auto")
        # TODO pick value from server config
        self.TERMINATION_BUFFER_SEC = 0
        self.clients_info = clients_info
        self.client_actors = {}
        _client_id_check_set = set()
        self.client_configs = {}
        for client_config in client_agent_configs:
            assert hasattr(client_config, "client_id"), (
                "Client configuration must have an client_id."
            )
            client_id = client_config["client_id"]
            assert client_id not in _client_id_check_set, (
                f"Client ID {client_id} is not unique for this client configuration.\n{client_config}"
            )
            _client_id_check_set.add(client_id)
            # Read the client dataloader source file
            with open(client_config.data_configs.dataset_path) as file:
                client_config.data_configs.dataset_source = file.read()
            del client_config.data_configs.dataset_path

            client_config.experiment_id = self.experiment_id
            client_config = OmegaConf.merge(
                server_agent_config.client_configs, client_config
            )
            client_config.comm_configs.comm_type = self.comm_type
            self.clients_info[client_id].batch_size = client_config.train_configs.get(
                "train_batch_size", 32
            )
            self.client_configs[client_id] = client_config
            assert (
                not self.__is_checkpointing_enabled(client_config) or self.use_s3bucket
            ), "For checkpointing to work you are required to enable s3"

            # If specific client is required to use specific resource type, i.e,  `assign_random = False`
            if (
                hasattr(server_agent_config.server_configs, "comm_configs")
                and hasattr(
                    server_agent_config.server_configs.comm_configs, "ray_configs"
                )
                and not server_agent_config.server_configs.comm_configs.ray_configs.get(
                    "assign_random", False
                )
            ):
                self.client_actors[client_id] = RayClientCommunicator.options(
                    resources={client_config["client_id"]: 1}
                ).remote(server_agent_config, client_config)
            else:
                self.client_actors[client_id] = RayClientCommunicator.remote(
                    server_agent_config, client_config
                )

        self.executing_tasks: Dict[str, ClientTask] = {}
        self.executing_task_futs: Dict[Any, str] = {}
        self.clients_futs: Dict[str, Any] = {}
        self.budget_updated_till = -1
        self.spinup_queue = []

        thread = threading.Thread(target=self._run_async_loop, daemon=True)
        thread.start()

    def send_task_to_all_clients(
        self,
        task_name: str,
        *,
        model: Optional[Union[Dict, OrderedDict, bytes]] = None,
        metadata: Union[Dict, List[Dict]] = {},
        need_model_response: bool = False,
    ):
        """
        Send a specific task to all clients.
        :param `task_name`: Name of the task to be executed on the clients
        :param [Optional] `model`: Model to be sent to the clients
        :param [Optional] `metadata`: Additional metadata to be sent to the clients
        :param `need_model_response`: Whether the task requires a model response from the clients
            If so, the server will provide a pre-signed URL for the clients to upload the model if using S3.
        """
        if self.use_s3bucket and model is not None:
            model_wrapper = LargeObjectWrapper(
                data=model,
                name=str(uuid.uuid4()) + "_server_state",
            )
            model = CloudStorage.upload_object(model_wrapper, register_for_clean=True)
        for i, client_id in enumerate(self.client_actors):
            client_metadata = metadata[i] if isinstance(metadata, list) else metadata
            if need_model_response and self.use_s3bucket:
                local_model_key = f"{str(uuid.uuid4())}_client_state_{client_id}"
                local_model_url = CloudStorage.presign_upload_object(local_model_key)
                client_metadata["local_model_key"] = local_model_key
                client_metadata["local_model_url"] = local_model_url
            task_id, task_ref = self.__send_task(
                self.client_actors[client_id],
                task_name,
                model,
                client_metadata,
                client_id,
            )
            self.logger.info(f"Task '{task_name}' is assigned to {client_id}.")

    def send_task_to_one_client(
        self,
        client_id: str,
        task_name: str,
        *,
        model: Optional[Union[Dict, OrderedDict, bytes]] = None,
        metadata: Optional[Dict] = {},
        need_model_response: bool = False,
    ):
        """
        Send a specific task to one specific client.
        :param `client_id`: The client id to which the task is sent.
        :param `task_name`: Name of the task to be executed on the clients
        :param [Optional] `model`: Model to be sent to the clients
        :param [Optional] `metadata`: Additional metadata to be sent to the clients
        :param `need_model_response`: Whether the task requires a model response from the clients
            If so, the server will provide a pre-signed URL for the clients to upload the model if using S3.
        """
        if self.use_s3bucket and model is not None:
            model_wrapper = LargeObjectWrapper(
                data=model,
                name=str(uuid.uuid4()) + "_server_state",
            )
            model = CloudStorage.upload_object(model_wrapper, register_for_clean=True)
        if need_model_response and self.use_s3bucket:
            local_model_key = f"{str(uuid.uuid4())}_client_state_{client_id}"
            local_model_url = CloudStorage.presign_upload_object(local_model_key)
            metadata["local_model_key"] = local_model_key
            metadata["local_model_url"] = local_model_url
        task_id, task_ref = self.__send_task(
            self.client_actors[client_id], task_name, model, metadata, client_id
        )
        self.logger.info(f"Task '{task_name}' is assigned to {client_id}.")

    def recv_result_from_all_clients(self) -> Tuple[Dict, Dict]:
        """
        Receive task results from all clients that have running tasks.
        :return `client_results`: A dictionary containing the results from all clients - Dict[client_id, client_model]
        :return `client_metadata`: A dictionary containing the metadata from all clients - Dict[client_id, client_metadata]
        """
        client_results, client_metadata, client_task_info = {}, {}, {}
        while len(self.executing_task_futs):
            try:
                done_futs, _ = ray.wait(
                    list(self.executing_task_futs.keys()), num_returns=1, timeout=None
                )

                if not done_futs:
                    continue

                fut = done_futs[0]
                task_id = self.executing_task_futs[fut]
                client_id = self.executing_tasks[task_id].client_id

                result = ray.get(fut)
                self._update_spinup_time(result)
                self._update_epoch_estimate_time(result)
                client_model, client_metadata_local = self._parse_result(result.result)
                client_metadata_local = self._check_deprecation(
                    client_id, client_metadata_local
                )
                client_results[client_id] = client_model
                client_metadata[client_id] = client_metadata_local
                client_task_info[client_id] = result
                result.result = None
                self.executing_tasks[task_id] = result
                self.__update_executing_task(
                    client_metadata_local, task_id, client_id, fut
                )

            except RayActorError as e:
                self.logger.error(f"Client stopped with exception: {str(e)}")
                self.__relaunch_client_actor(e)

        return client_results, client_metadata, client_task_info

    def recv_result_from_one_client(self) -> Tuple[str, Any, Dict]:
        """
        Receive task results from the first client that finishes the task.
        :return `client_id`: The client id from which the result is received.
        :return `client_model`: The model returned from the client
        :return `client_metadata`: The metadata returned from the client
        """
        assert len(self.executing_task_futs), "There is no active client running tasks."
        try:
            ready_refs, _ = ray.wait(
                list(self.executing_task_futs), num_returns=1, timeout=None
            )
            finished_ref = ready_refs[0]
            task_id = self.executing_task_futs[finished_ref]
            result = ray.get(finished_ref)
            self._update_spinup_time(result)
            self._update_epoch_estimate_time(result)
            client_id = self.executing_tasks[task_id].client_id
            client_model, client_metadata = self._parse_result(result.result)
            client_metadata = self._check_deprecation(client_id, client_metadata)
            result.result = None
            self.executing_tasks[task_id] = result
            self.__update_executing_task(
                client_metadata, task_id, client_id, finished_ref
            )
            if result.task_name == "spinup":
                return self.recv_result_from_one_client()

            return client_id, client_model, client_metadata, result

        except RayActorError as e:
            self.logger.error(f"Client stopped with exception: {str(e)}")
            self.__relaunch_client_actor(e)
            return self.recv_result_from_one_client()

    def shutdown_all_clients(self):
        """Cancel all the running tasks on the clients and shutdown the globus compute executor."""
        self.logger.info("Shutting down all clients......")
        ray.shutdown()
        # Clean-up cloud storage
        if self.use_s3bucket:
            CloudStorage.clean_up()
        # Clean-up proxystore
        if hasattr(self, "proxystore") and self.proxystore is not None:
            try:
                self.proxystore.close(clear=True)
            except Exception:  # noqa: E722
                self.proxystore.close()
        self.logger.info(
            "The server and all clients have been shutted down successfully."
        )

    def cancel_all_tasks(self):
        """Cancel all on-the-fly client tasks."""
        for task_fut in self.executing_task_futs:
            ray.cancel(task_fut)
            task_id = self.executing_task_futs[task_fut]
            client_id = self.executing_tasks[task_id].client_id
            self.logger.info(f"cancelled task id: {task_id}, client id: {client_id}")
        self.executing_task_futs = {}
        self.executing_tasks = {}

    def warmup_clients(self, clients_sample_size_dict: Dict[str, int], model):
        """
        Estimates per epoch time by sending task with few steps to clients.
        One step warmup: if trainer code returns metadata with training time excluding overhead like preval and postval.
            we send 50% steps of total steps of client with least data to clients to get an estimate for an epoch
        Two step warmup: if trainer code does not returns metadata we estimate overhead and training time by sending
            two warmup task 1 step and 50% steps of total steps of client with least data.
            By doing math we can find actual training time and extrapolate it for an epoch.
        Args:
            clients_sample_size_dict: Dict[str, int]
            model:
        """
        # update sample size and steps_per_epoch in clients info
        # get client with minimum sample size
        two_step_warmup = False
        min_sample_size = 999999999
        min_data_client_id = None
        for client_id in clients_sample_size_dict.keys():
            sample_size = clients_sample_size_dict[client_id]
            batch_size = self.clients_info[client_id].batch_size
            self.clients_info[client_id].sample_size = sample_size
            self.clients_info[client_id].steps_per_epoch = math.ceil(
                sample_size / (batch_size * 1.0)
            )
            if sample_size < min_sample_size:
                min_sample_size = sample_size
                min_data_client_id = client_id

        self.logger.info(
            f"client {min_data_client_id} with least sample size of {min_sample_size}"
        )

        if two_step_warmup:
            # 0% step size
            round_one_steps, round_one_train_res, _ = self._get_warmup_training_res(
                min_data_client_id, 0, model
            )
            # 50% step size
            round_two_steps, round_two_train_res, _ = self._get_warmup_training_res(
                min_data_client_id, 50, model
            )

            self.logger.info(f"round one results {round_one_train_res}")
            self.logger.info(f"round two results {round_two_train_res}")
            self._update_epoch_est_after_warmup(
                two_step_warmup,
                round_one_steps,
                round_one_train_res,
                round_two_steps,
                round_two_train_res,
            )
        else:
            round_one_steps, round_one_train_res, train_metadata = (
                self._get_warmup_training_res(min_data_client_id, 50, model)
            )
            self._update_epoch_est_after_warmup(
                two_step_warmup,
                round_one_steps,
                round_one_train_res,
                train_metadata=train_metadata,
            )

    def check_client_termination_and_schedule_spinup(self, client_id):
        """
        Checks if client instance need to be terminated, based on the slowest task estimated time to finish the task.
        If we have enough time for spinup we terminate the client instance and schedule its spinup time in the queue.
        Args:
            client_id:
        """
        max_task = max(
            self.executing_tasks, key=lambda task: task.est_finish_time, default=None
        )
        if max_task is not None:
            max_time = max_task.est_finish_time
            current_time = time.time()
            if current_time > max_time:
                self.logger.info(
                    f"slowest task should have been finished according to estimate {max_task.client_id}"
                )
                return
            if (
                max_time - current_time
                > self.clients_info[client_id].est_spinup_time
                + self.TERMINATION_BUFFER_SEC
            ):
                terminate_node_by_resource_tag({client_id: 1})
                client_info = self.clients_info[client_id]
                client_info.instance_alive = False
                self.logger.info(f"Terminating instance of client {client_id}")
                if (
                    client_info.budget
                    < client_info.est_time_per_epoch
                    * client_info.spot_price_per_hr
                    / 3600
                ):
                    client_info.inactive = True
                else:
                    # set spinup time
                    self.spinup_queue.append(
                        (
                            client_id,
                            max_time - self.clients_info[client_id].est_spinup_time,
                        )
                    )

    # def spinup_clients(self):
    #     for client_id in self.clients_info.keys():
    #         client_info = self.clients_info[client_id]
    #         if not client_info.inactive and not client_info.instance_triggered:
    #             self.server_communicator.send_task_to_one_client(
    #                 client_id,
    #                 task_name="spinup",
    #             )
    #     self.recv_result_from_all_clients()

    def _update_epoch_est_after_warmup(
        self,
        two_step_warmup,
        round_one_steps,
        round_one_train_res: Dict[str, ClientTask],
        round_two_steps=None,
        round_two_train_res: Dict[str, ClientTask] = None,
        train_metadata=None,
    ):
        """Method to update epoch estimated time after warmup completion"""
        self.logger.info("Updating estimated epoch time after warmup for each client.")
        if two_step_warmup:
            for client_id in round_one_train_res.keys():
                round_one_total_time = int(
                    round_one_train_res[client_id].task_execution_finish_time
                    - round_one_train_res[client_id].task_execution_start_time
                )
                round_two_total_time = int(
                    round_two_train_res[client_id].task_execution_finish_time
                    - round_two_train_res[client_id].task_execution_start_time
                )
                self.logger.info(
                    f"{client_id} round one total time: {round_one_total_time}"
                )
                self.logger.info(
                    f"{client_id} round two total time: {round_two_total_time}"
                )
                time_per_step = (round_two_total_time - round_one_total_time) / (
                    round_two_steps - round_one_steps
                )
                # average overhead, includes pre validation and post training validation
                train_time_overhead_sec = (
                    (round_two_total_time - time_per_step * round_two_steps)
                    + (round_one_total_time - time_per_step * round_one_steps)
                ) / 2
                est_time_per_epoch = (
                    time_per_step * self.clients_info[client_id].steps_per_epoch
                    + train_time_overhead_sec
                )
                self.clients_info[
                    client_id
                ].train_time_overhead_sec = train_time_overhead_sec
                self.clients_info[client_id].time_per_step = time_per_step
                self.clients_info[client_id].est_time_per_epoch = est_time_per_epoch
                self.logger.info(
                    f"Client {client_id} estimated time per epoch: {est_time_per_epoch}"
                )
        else:
            for client_id in round_one_train_res.keys():
                round_one_total_time = int(
                    round_one_train_res[client_id].task_execution_finish_time
                    - round_one_train_res[client_id].task_execution_start_time
                )
                training_time = train_metadata[client_id]["per_step_time"]
                train_time_overhead_sec = round_one_total_time - training_time
                time_per_step = training_time / round_one_steps
                est_time_per_epoch = (
                    time_per_step * self.clients_info[client_id].steps_per_epoch
                    + train_time_overhead_sec
                )
                self.clients_info[
                    client_id
                ].train_time_overhead_sec = train_time_overhead_sec
                self.clients_info[client_id].time_per_step = time_per_step
                self.clients_info[client_id].est_time_per_epoch = est_time_per_epoch
                self.logger.info(
                    f"Client {client_id} estimated time per epoch: {est_time_per_epoch}"
                )

    def _get_warmup_training_res(self, min_data_client_id, percent_step, model):
        """updates clients config to send warmup task to all the clients and returns back its results"""
        num_of_steps = math.ceil(
            percent_step / 100 * self.clients_info[min_data_client_id].steps_per_epoch
        )
        if num_of_steps == 0:
            num_of_steps = 1
        for client_id in self.client_configs.keys():
            self.client_configs[client_id].train_configs["mode"] = "step"
            self.client_configs[client_id].train_configs["num_local_steps"] = (
                num_of_steps
            )

        self.logger.info(
            f"Sending warmup task to all clients for num_local_steps: {num_of_steps}"
        )
        self.send_task_to_all_clients("train", model=model, need_model_response=True)

        res = self.recv_result_from_all_clients()
        metadata = res[1]
        train_res = res[2]
        return num_of_steps, train_res, metadata

    def _update_epoch_estimate_time(self, task: ClientTask):
        """After receiving result of training task we update the epoch estimate time for clients"""
        client_id = task.client_id
        if (
            task.task_name == "train"
            and self.client_configs[client_id].train_configs["mode"] == "epoch"
        ):
            total_execution_time = int(
                task.task_execution_finish_time - task.task_execution_start_time
            )
            alpha = self.clients_info[client_id].alpha
            self.clients_info[client_id].est_time_per_epoch = (
                1 - alpha
            ) * self.clients_info[
                client_id
            ].est_time_per_epoch + alpha * total_execution_time
            self.logger.info(
                f"Updated est_time_per_epoch to {self.clients_info[client_id].est_time_per_epoch} for Client {client_id}"
            )

    def _update_spinup_time(self, task: ClientTask):
        """After receiving result we check if a spinup took place and if it does we update the spinup estimate time for client"""
        client_id = task.client_id
        nodes_info = state_api.list_nodes(detail=True)
        node_info = self.__get_current_client_node_info(nodes_info, client_id)
        # node start after task was submitted, it means new node was needed
        if node_info.start_time_ms > task.start_time:
            self.logger.info(f"Updating spinup time for client {client_id}")
            # using execution_start_time instead of node start time as we need to take all overhead in consideration for pre start
            spinup_time = int(task.task_execution_start_time) - int(task.start_time)
            if self.clients_info[client_id].est_spinup_time == -1:
                self.clients_info[client_id].est_spinup_time = spinup_time
            else:
                alpha = self.clients_info[client_id].alpha
                self.clients_info[client_id].est_spinup_time = (
                    alpha * self.clients_info[client_id].est_spinup_time
                    + (1 - alpha) * spinup_time
                )

    def __get_current_client_node_info(self, nodes_info, client_id):
        for node_info in nodes_info:
            if (
                node_info.state == "ALIVE"
                and client_id in node_info.resources_total.keys()
            ):
                return node_info

    def _run_async_loop(self):
        """Runs the asyncio event loop in a separate thread."""
        loop = asyncio.new_event_loop()
        asyncio.set_event_loop(loop)
        loop.run_until_complete(self._monitor())

    async def _monitor(self):
<<<<<<< HEAD
        """Daemon process that updates the budget of the clients based on usage and also spins up the clients that are scheduled"""
=======
        """Deamon process that updates the budget of the clients based on usage and also spins up the clients that are scheduled"""
>>>>>>> 09038dc3
        while True:
            await asyncio.to_thread(self._update_budget)
            await asyncio.to_thread(self._spinup_clients)
            # TODO spin up clients
            await asyncio.sleep(30)

    def _update_budget(self):
        """It keeps the track of the time till which it has updated budget of the clients and then using the rays API checks uptime of instances and updates their respective budgets"""
        nodes_info = state_api.list_nodes(detail=True)
        update_time = int(time.time())
        client_node_info = {client_id: [] for client_id in self.client_configs.keys()}
        alive_instance_client_ids = set()
        for node_info in nodes_info:
            if not node_info.is_head_node and (
                node_info.end_time_ms == 0
                or node_info.end_time_ms > self.budget_updated_till
            ):
                for key in node_info.resources_total.keys():
                    if key in self.client_configs.keys():
                        client_node_info[key].append(node_info)
                        if node_info.end_time_ms == 0:
                            alive_instance_client_ids.add(key)

        for client_id in client_node_info:
            client_node_info[client_id].sort(key=lambda x: x["start_time_ms"])
            # maintain state of the clients instance
            if client_id in alive_instance_client_ids:
                self.clients_info[client_id].instance_triggered = False
                self.clients_info[client_id].instance_triggered_at = -1
                self.clients_info[client_id].instance_alive = True
                self.logger.info(f"Client {client_id} instance is running")
            else:
                self.clients_info[client_id].instance_alive = False
                self.logger.info(f"Client {client_id} instance is stopped")

        for client_id in client_node_info:
            for node_info in client_node_info[client_id]:
                start = max(node_info.start_time_ms // 1000, self.budget_updated_till)
                end = node_info.end_time_ms // 1000
                if end == 0:
                    end = update_time
                time_in_sec = end - start
                print(f"Updating budget for client {client_id} time {time_in_sec}")
                self.clients_info[client_id].budget -= (
                    time_in_sec
                    * self.clients_info[client_id].spot_price_per_hr
                    / 3600.0
                )
        self.budget_updated_till = update_time

    def _spinup_clients(self):
        """Check the spinup queue and spinup the client who are ready"""
        current_time = time.time()
        # Iterate in reverse to safely remove items by index
        for i in reversed(range(len(self.spinup_queue))):
            client_id, spinup_time = self.spinup_queue[i]
            if spinup_time >= current_time:
                client_info = self.clients_info[client_id]
                if not client_info.inactive and not client_info.instance_triggered:
                    self.server_communicator.send_task_to_one_client(
                        client_id,
                        task_name="spinup",
                    )
                    client_info.instance_triggered = True
                    client_info.instance_triggered_at = current_time
                self.spinup_queue.pop(i)

    @staticmethod
    def __is_checkpointing_enabled(client_config):
        if hasattr(client_config, "comm_configs") and hasattr(
            client_config.comm_configs, "checkpoint_configs"
        ):
            return client_config.comm_configs.checkpoint_configs.get(
                "enable_checkpointing", False
            )
        return False

    def __relaunch_client_actor(self, exception):
        """Relaunch the client if any of the client instance dies"""
        actor_id = str(exception.actor_id)
        interrupted_client_id = None
        # find the interrupted client id using the actor id
        for client_id in self.client_actors.keys():
            if actor_id == str(self.client_actors[client_id]._ray_actor_id.hex()):
                interrupted_client_id = client_id
                break
        self.logger.info(f"Client: {interrupted_client_id} execution was interrupted")
        if not self.__is_checkpointing_enabled(
            self.client_configs[interrupted_client_id]
        ):
            self.__remove_old_tasks(interrupted_client_id, False)
            return
        self.logger.info(f"Relaunching client {interrupted_client_id}")
        # re launch the ray client
        self.client_actors[interrupted_client_id] = RayClientCommunicator.options(
            resources={interrupted_client_id: 1}
        ).remote(self.server_agent_config, self.client_configs[interrupted_client_id])
        # check all the ObjectRef which needs rerun on the new client
        self.__remove_old_tasks(interrupted_client_id, True)

    def __update_spinup_time_on_exception(self, client_id):
        """During exception we relaunch the tasks to clients, this method makes sure that already scheduled tasks spinup times are updated in queue according to the slowest task in queue"""
        max_task = max(
            self.executing_tasks, key=lambda task: task.est_finish_time, default=None
        )
        # check if the slowest task is the client which had exception, if yes update spinup time for rest of the queued tasks
        if max_task is not None and max_task.client_id == client_id:
            max_time = max_task.est_finish_time
            for client_id, _ in self.spinup_queue:
                self.spinup_queue.append(
                    (client_id, max_time - self.clients_info[client_id].est_spinup_time)
                )

    def __remove_old_tasks(self, client_id, trigger_again=False):
        """
        removes the old task from the executing queue and if asked for retrigger queues the task to the new spawned actor
        """
        for old_fut in self.clients_futs[client_id]:
            task_id = self.executing_task_futs[old_fut]
            client_task = self.executing_tasks[task_id]
            client_task.failure = True
            client_task.pending = False
            # send the old task to new client
            if trigger_again:
                self.logger.info(f"retriggering task {task_id} {str(client_task)}")
                model = OmegaConf.to_container(
                    client_task.parameters["model"], resolve=True
                )
                metadata = OmegaConf.to_container(
                    client_task.parameters["metadata"], resolve=True
                )
                self.__send_task(
                    self.client_actors[client_id],
                    client_task.task_name,
                    model,
                    metadata,
                    client_id,
                )
            # remove old tasks from the queue
            self.executing_tasks.pop(task_id)
            self.executing_task_futs.pop(old_fut)
            self.clients_futs[client_id].remove(old_fut)
        self.__update_spinup_time_on_exception(client_id)

    def __update_executing_task(
        self, client_metadata_local, task_id, client_id, task_fut
    ):
        try:
            self.executing_tasks[task_id].end_time = time.time()
            self.executing_tasks[task_id].success = True
            self.executing_tasks[task_id].pending = False
            self.executing_tasks[task_id].log = client_metadata_local.get("log", {})
            # Clean up the task
            self.logger.info(
                f"Received results of task '{self.executing_tasks[task_id].task_name}' from {client_id} took time {self.executing_tasks[task_id].task_execution_finish_time - self.executing_tasks[task_id].task_execution_start_time}."
            )
            self.executing_tasks.pop(task_id)
            self.executing_task_futs.pop(task_fut)
            self.clients_futs[client_id].remove(task_fut)
        except Exception as e:
            self.logger.error(
                f"Task {self.executing_tasks[task_id].task_name} on {client_id} failed with an error."
            )
            raise e

    def __send_task(
        self, client: RayClientCommunicator, task_name, model, metadata, client_id
    ):
        task_id = str(uuid.uuid4())
        task = ClientTask(
            task_id=task_id,
            task_name=task_name,
            client_id=client_id,
            start_time=time.time(),
        )
        ref = None
        if task_name == "get_sample_size":
            ref = client.get_sample_size.remote(self.client_configs[client_id], task)
        elif task_name == "data_readiness_report":
            ref = client.data_readiness_report.remote(
                self.client_configs[client_id], task
            )
        elif task_name == "train":
            if self.client_configs[client_id].train_configs["mode"] == "epoch":
                client_info = self.clients_info[client_id]
                if client_info.instance_triggered:
                    task.est_finish_time = (
                        time.time()
                        + max(
                            client_info.est_spinup_time
                            - (time.time() - client_info.instance_triggered_at),
                            0,
                        )
                        + client_info.est_time_per_epoch
                    )
                elif not client_info.instance_alive:
                    task.est_finish_time = (
                        time.time()
                        + client_info.est_time_per_epoch
                        + client_info.est_spinup_time
                    )
                else:
                    task.est_finish_time = time.time() + client_info.est_time_per_epoch
            ref = client.train.remote(
                model, metadata, self.client_configs[client_id], task
            )
        elif task_name == "spinup":
            ref = client.spinup.remote(task)

        self.executing_tasks[task_id] = task
        self.executing_task_futs[ref] = task_id

        if self.__is_checkpointing_enabled(self.client_configs[client_id]):
            parameters = {"model": model, "metadata": metadata}
            self.executing_tasks[task_id].parameters = parameters
        if client_id in self.clients_futs.keys():
            self.clients_futs[client_id].append(ref)
        else:
            self.clients_futs[client_id] = [ref]

        return task_id, ref<|MERGE_RESOLUTION|>--- conflicted
+++ resolved
@@ -528,11 +528,7 @@
         loop.run_until_complete(self._monitor())
 
     async def _monitor(self):
-<<<<<<< HEAD
-        """Daemon process that updates the budget of the clients based on usage and also spins up the clients that are scheduled"""
-=======
         """Deamon process that updates the budget of the clients based on usage and also spins up the clients that are scheduled"""
->>>>>>> 09038dc3
         while True:
             await asyncio.to_thread(self._update_budget)
             await asyncio.to_thread(self._spinup_clients)
