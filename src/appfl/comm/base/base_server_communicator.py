import os
import time
import logging
import pathlib
from datetime import datetime
from abc import abstractmethod
from omegaconf import OmegaConf
from proxystore.store import Store
from proxystore.proxy import Proxy, extract
from appfl.comm.utils.config import ClientTask
from appfl.logger import ServerAgentFileLogger
from appfl.misc.utils import get_proxystore_connector
from appfl.comm.utils.s3_storage import CloudStorage
from appfl.config import ClientAgentConfig, ServerAgentConfig
from typing import List, Optional, Union, Dict, OrderedDict, Tuple, Any


class BaseServerCommunicator:
    def __init__(
        self,
        server_agent_config: ServerAgentConfig,
        client_agent_configs: List[ClientAgentConfig],
        logger: Optional[ServerAgentFileLogger] = None,
        **kwargs,
    ):
        self.server_agent_config = server_agent_config
        self.client_agent_configs = client_agent_configs
        self.logger = logger if logger is not None else self._default_logger()
        self.experiment_id = datetime.now().strftime("%Y-%m-%d-%H-%M-%S")
        self._sanity_check()
        self._check_and_initialize_s3(server_agent_config)
        self._load_proxystore(server_agent_config)
        assert not (self.use_proxystore and self.use_s3bucket), (
            "Proxystore and S3 bucket cannot be used together."
        )
        self.executing_tasks: Dict[str, ClientTask] = {}
        self.executing_task_futs: Dict[Any, str] = {}

    @abstractmethod
    def send_task_to_all_clients(
        self,
        task_name: str,
        *,
        model: Optional[Union[Dict, OrderedDict, bytes]] = None,
        metadata: Union[Dict, List[Dict]] = {},
        need_model_response: bool = False,
    ):
        """
        Send a specific task to all clients.
        :param `task_name`: Name of the task to be executed on the clients
        :param [Optional] `model`: Model to be sent to the clients
        :param [Optional] `metadata`: Additional metadata to be sent to the clients
        :param `need_model_response`: Whether the task requires a model response from the clients
            If so, the server will provide a pre-signed URL for the clients to upload the model if using S3.
        """
        pass

    @abstractmethod
    def send_task_to_one_client(
        self,
        client_id: str,
        task_name: str,
        *,
        model: Optional[Union[Dict, OrderedDict, bytes]] = None,
        metadata: Optional[Dict] = {},
        need_model_response: bool = False,
    ):
        """
        Send a specific task to one specific client.
        :param `client_id`: The client id to which the task is sent.
        :param `task_name`: Name of the task to be executed on the clients
        :param [Optional] `model`: Model to be sent to the clients
        :param [Optional] `metadata`: Additional metadata to be sent to the clients
        :param `need_model_response`: Whether the task requires a model response from the clients
            If so, the server will provide a pre-signed URL for the clients to upload the model if using S3.
        """

    @abstractmethod
    def recv_result_from_all_clients(self) -> Tuple[Dict, Dict]:
        """
        Receive task results from all clients that have running tasks.
        :return `client_results`: A dictionary containing the results from all clients - Dict[client_id, client_model]
        :return `client_metadata`: A dictionary containing the metadata from all clients - Dict[client_id, client_metadata]
        """
        pass

    @abstractmethod
    def recv_result_from_one_client(self) -> Tuple[str, Any, Dict]:
        """
        Receive task results from the first client that finishes the task.
        :return `client_id`: The client id from which the result is received.
        :return `client_model`: The model returned from the client
        :return `client_metadata`: The metadata returned from the client
        """
        pass

    @abstractmethod
    def shutdown_all_clients(self):
        """Cancel all the running tasks on the clients and shutdown the globus compute executor."""
        pass

    @abstractmethod
    def cancel_all_tasks(self):
        """Cancel all on-the-fly client tasks."""
        pass

    def _default_logger(self):
        """Create a default logger for the gRPC server if no logger provided."""
        logger = logging.getLogger(__name__)
        logger.setLevel(logging.INFO)
        fmt = logging.Formatter("[%(asctime)s %(levelname)-4s server]: %(message)s")
        s_handler = logging.StreamHandler()
        s_handler.setLevel(logging.INFO)
        s_handler.setFormatter(fmt)
        logger.addHandler(s_handler)
        return logger

    def _register_task(self, task_id, task_fut, client_id, task_name):
        """
        Register new client task to the list of executing tasks - call after task submission.
        """
        self.executing_tasks[task_id] = OmegaConf.structured(
            ClientTask(
                task_id=task_id,
                task_name=task_name,
                client_id=client_id,
                start_time=time.time(),
            )
        )
        self.executing_task_futs[task_fut] = task_id

    def _check_and_initialize_s3(self, server_agent_config):
        # check if s3 enable
        self.use_s3bucket = False
        s3_bucket = None
        if hasattr(server_agent_config.server_configs, "comm_configs") and hasattr(
            server_agent_config.server_configs.comm_configs, "s3_configs"
        ):
            self.use_s3bucket = (
                server_agent_config.server_configs.comm_configs.s3_configs.get(
                    "enable_s3", False
                )
            )
            s3_bucket = server_agent_config.server_configs.comm_configs.s3_configs.get(
                "s3_bucket", None
            )
        # backward compatibility for globus compute
        if (
            hasattr(server_agent_config.server_configs, "comm_configs")
            and hasattr(
                server_agent_config.server_configs.comm_configs,
                "globus_compute_configs",
            )
            and hasattr(
                server_agent_config.server_configs.comm_configs.globus_compute_configs,
                "s3_bucket",
            )
        ):
            self.logger.warning(
                "[Deprecation] Use of globus_compute_configs in server configs is deprecated. Moving forward use s3_configs key to configure AWS S3 you can find new examples here https://github.com/APPFL/APPFL/blob/main/examples/resources/config_gc/"
            )
            s3_bucket = server_agent_config.server_configs.comm_configs.globus_compute_configs.get(
                "s3_bucket", None
            )
            self.use_s3bucket = s3_bucket is not None
            # copy globus_compute_configs to s3_configs
<<<<<<< HEAD
            server_agent_config.server_configs.comm_configs.s3_configs = server_agent_config.server_configs.comm_configs.globus_compute_configs
            server_agent_config.server_configs.comm_configs.s3_configs["enable_s3"] = self.use_s3bucket
=======
            server_agent_config.server_configs.comm_configs.s3_configs = (
                server_agent_config.server_configs.comm_configs.globus_compute_configs
            )
>>>>>>> a9f49887

        if self.use_s3bucket:
            self.logger.info(f"Using S3 bucket {s3_bucket} for model transfer.")
            s3_creds_file = (
                server_agent_config.server_configs.comm_configs.s3_configs.get(
                    "s3_creds_file", None
                )
            )
            s3_temp_dir_default = str(
                pathlib.Path.home()
                / ".appfl"
                / self.comm_type
                / "server"
                / self.experiment_id
            )
            s3_temp_dir = (
                server_agent_config.server_configs.comm_configs.s3_configs.get(
                    "s3_temp_dir", s3_temp_dir_default
                )
            )
            if not os.path.exists(s3_temp_dir):
                pathlib.Path(s3_temp_dir).mkdir(parents=True, exist_ok=True)
            CloudStorage.init(s3_bucket, s3_creds_file, s3_temp_dir, self.logger)

    def _load_proxystore(self, server_agent_config) -> None:
        """
        Create the proxystore for storing and sending model parameters from the server to the clients.
        """
        self.proxystore = None
        self.use_proxystore = False
        if (
            hasattr(server_agent_config.server_configs, "comm_configs")
            and hasattr(
                server_agent_config.server_configs.comm_configs, "proxystore_configs"
            )
            and server_agent_config.server_configs.comm_configs.proxystore_configs.get(
                "enable_proxystore", False
            )
        ):
            self.use_proxystore = True
            self.proxystore = Store(
                name="server-proxystore",
                connector=get_proxystore_connector(
                    server_agent_config.server_configs.comm_configs.proxystore_configs.connector_type,
                    server_agent_config.server_configs.comm_configs.proxystore_configs.connector_configs,
                ),
            )
            self.logger.info(
                f"Server using proxystore for model transfer with store: {server_agent_config.server_configs.comm_configs.proxystore_configs.connector_type}."
            )

    def _parse_result(self, result):
        """
        Parse the returned results from the client.
        The results can be composed of two parts:
        - Model parameters (can be model, gradients, compressed model, etc.)
        - Metadata (may contain additional information such as logs, etc.)
        :param `result`: The result returned from the client.
        :return `model`: The model parameters returned from the client
        :return `metadata`: The metadata returned from the client
        """
        if isinstance(result, tuple):
            model, metadata = result
        else:
            model, metadata = result, {}
        # Download model from S3 bucket or ProxyStore if necessary
        if isinstance(model, Proxy):
            model = extract(model)
        if self.use_s3bucket:
            if CloudStorage.is_cloud_storage_object(model):
                model = CloudStorage.download_object(
                    model, delete_cloud=True, delete_local=True
                )
        return model, metadata

    def _sanity_check(self):
        # Sanity check for number of clients
        num_clients = (
            self.server_agent_config.server_configs.num_clients
            if hasattr(self.server_agent_config.server_configs, "num_clients")
            else self.server_agent_config.server_configs.scheduler_kwargs.num_clients
            if (
                hasattr(self.server_agent_config.server_configs, "scheduler_kwargs")
                and hasattr(
                    self.server_agent_config.server_configs.scheduler_kwargs,
                    "num_clients",
                )
            )
            else self.server_agent_config.server_configs.aggregator_kwargs.num_clients
        )
        assert num_clients == len(self.client_agent_configs), (
            "Number of clients in the server configuration does not match the number of client configurations."
        )

    def _check_deprecation(
        self,
        client_id: str,
        client_metadata: Dict,
    ):
        """
        This function is used to check deprecation on the client site packages.
        """
        if not hasattr(self, "_version_deprecation_warning_set"):
            self._version_deprecation_warning_set = set()
        if "_deprecated" in client_metadata:
            if client_id not in self._version_deprecation_warning_set:
                self.logger.warning(
                    f"{client_id} is using a deprecated version of appfl, and it is highly recommended to update it to at least version 1.2.1."
                )
                self._version_deprecation_warning_set.add(client_id)
            client_metadata.pop("_deprecated")
        return client_metadata<|MERGE_RESOLUTION|>--- conflicted
+++ resolved
@@ -164,14 +164,10 @@
             )
             self.use_s3bucket = s3_bucket is not None
             # copy globus_compute_configs to s3_configs
-<<<<<<< HEAD
-            server_agent_config.server_configs.comm_configs.s3_configs = server_agent_config.server_configs.comm_configs.globus_compute_configs
-            server_agent_config.server_configs.comm_configs.s3_configs["enable_s3"] = self.use_s3bucket
-=======
             server_agent_config.server_configs.comm_configs.s3_configs = (
                 server_agent_config.server_configs.comm_configs.globus_compute_configs
             )
->>>>>>> a9f49887
+            server_agent_config.server_configs.comm_configs.s3_configs["enable_s3"] = self.use_s3bucket
 
         if self.use_s3bucket:
             self.logger.info(f"Using S3 bucket {s3_bucket} for model transfer.")
