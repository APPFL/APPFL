--- conflicted
+++ resolved
@@ -27,15 +27,9 @@
         self.comm_rank = comm.Get_rank()
         self.comm_size = comm.Get_size()
         self.server_rank = server_rank
-<<<<<<< HEAD
-        assert not (client_id is not None and client_ids is not None), (
-            "client_id and client_ids are mutually exclusive. Use client_id for one client and client_ids for multiple clients."
-        )
-=======
         assert not (
             client_id is not None and client_ids is not None
         ), "client_id and client_ids are mutually exclusive. Use client_id for one client and client_ids for multiple clients."
->>>>>>> 95154fdd
         if client_ids is not None:
             self.client_ids = [client_id for client_id in client_ids]
         elif client_id is not None:
@@ -86,11 +80,7 @@
         if response.status == MPIServerStatus.ERROR.value:
             raise Exception("Server returned an error, stopping the client.")
         model = byte_to_model(response.payload)
-<<<<<<< HEAD
         meta_data = yaml.unsafe_load(response.meta_data)
-=======
-        meta_data = yaml.safe_load(response.meta_data)
->>>>>>> 95154fdd
         if len(meta_data) == 0:
             return model
         else:
@@ -115,11 +105,7 @@
             and the user only wants to send one model at a time.
         :param kwargs (optional): additional metadata to be sent to the server. When sending local models for multiple clients,
             use the client ID as the key and the metadata as the value, e.g.,
-<<<<<<< HEAD
-            
-=======
-
->>>>>>> 95154fdd
+
         ```
         update_global_model(
             local_model=...,
@@ -134,11 +120,7 @@
             - Note: the global model is only one model even if multiple local models are sent, which means that
             the server should have synchronous aggregation. If asynchronous aggregation is needed, the user should
             pass the local models one by one.
-<<<<<<< HEAD
-            
-=======
-
->>>>>>> 95154fdd
+
         :return meta_data: additional metadata from the server. When updating local models for multiple clients, the response will
             be a dictionary with the client ID as the key and the response as the value, e.g.,
         ```
@@ -154,13 +136,7 @@
             kwargs["_torch_serialized"] = True
         else:
             kwargs["_torch_serialized"] = False
-<<<<<<< HEAD
-        kwargs["_client_ids"] = (
-            self.client_ids if client_id is None else [client_id]
-        )
-=======
         kwargs["_client_ids"] = self.client_ids if client_id is None else [client_id]
->>>>>>> 95154fdd
         meta_data = yaml.dump(kwargs)
         request = MPITaskRequest(
             payload=model_to_byte(local_model)
@@ -175,11 +151,7 @@
         if response.status == MPIServerStatus.ERROR.value:
             raise Exception("Server returned an error, stopping the client.")
         model = byte_to_model(response.payload)
-<<<<<<< HEAD
         meta_data = yaml.unsafe_load(response.meta_data)
-=======
-        meta_data = yaml.safe_load(response.meta_data)
->>>>>>> 95154fdd
         # post-process the results if the client has multiple clients
         status = "DONE" if response.status == MPIServerStatus.DONE.value else "RUNNING"
         if client_id is not None or (not self._default_batching):
@@ -224,13 +196,7 @@
         if "kwargs" in kwargs:
             kwargs = kwargs["kwargs"]
         kwargs["action"] = action
-<<<<<<< HEAD
-        kwargs["_client_ids"] = (
-            self.client_ids if client_id is None else [client_id]
-        )
-=======
         kwargs["_client_ids"] = self.client_ids if client_id is None else [client_id]
->>>>>>> 95154fdd
         meta_data = yaml.dump(kwargs)
         request = MPITaskRequest(
             meta_data=meta_data,
@@ -245,11 +211,7 @@
             return {}
         else:
             try:
-<<<<<<< HEAD
                 results = yaml.unsafe_load(response.meta_data)
-=======
-                results = yaml.safe_load(response.meta_data)
->>>>>>> 95154fdd
                 # post-process the results if the client has multiple clients
                 if client_id is not None or (not self._default_batching):
                     results = results[kwargs["_client_ids"][0]]
