import time
import json
import logging
import threading
from mpi4py import MPI
from omegaconf import OmegaConf
from typing import Optional, Dict, OrderedDict
from concurrent.futures import Future
from appfl.agent import ServerAgent
from appfl.logger import ServerAgentFileLogger
from .config import MPITask, MPITaskRequest, MPITaskResponse, MPIServerStatus
from .serializer import byte_to_request, response_to_byte, model_to_byte, byte_to_model


class MPIServerCommunicator:
    def __init__(
        self,
        comm,
        server_agent: ServerAgent,
        logger: Optional[ServerAgentFileLogger] = None,
    ) -> None:
        self.comm = comm
        self.comm_rank = comm.Get_rank()
        self.comm_size = comm.Get_size()
        self.server_agent = server_agent
        self.logger = logger if logger is not None else self._default_logger()
        self._get_global_model_futures: Dict[int, Future] = {}
        self._update_global_model_futures: Dict[int, Future] = {}
        self._sample_size_futures: Dict[int, Future] = {}
        self._client_id_to_client_rank = {}  # client_id to client_rank mapping

    def serve(self):
        """
        Start the MPI server to serve the clients.
        """
        self.logger.info("Server starting...")
        status = MPI.Status()
        while not self.server_agent.server_terminated():
            time.sleep(0.1)
            msg_flag = self.comm.iprobe(
                source=MPI.ANY_SOURCE, tag=MPI.ANY_TAG, status=status
            )
            if msg_flag:
                source = status.Get_source()
                tag = status.Get_tag()
                count = status.Get_count(MPI.BYTE)
                request_buffer = bytearray(count)
                self.comm.Recv(request_buffer, source=source, tag=tag)
                request = byte_to_request(request_buffer)
                response = self._request_handler(
                    client_rank=source, request_tag=tag, request=request
                )
                if response is not None:
                    response_bytes = response_to_byte(response)
                    self.comm.Send(response_bytes, dest=source, tag=source)
        self.logger.info("Server terminated.")

    def _request_handler(
        self,
        client_rank: int,
        request_tag: int,
        request: MPITaskRequest,
    ) -> Optional[MPITaskResponse]:
        """
        Handle the request from the clients.
        :param `request`: the request from the clients
        :param `request_tag`: the tag of the request
        :return `response`: the response to the clients
        """
        request_type = request_tag // self.comm_size
        if request_type == MPITask.GET_CONFIGURATION.value:
            return self._get_configuration(client_rank, request)
        elif request_type == MPITask.GET_GLOBAL_MODEL.value:
            return self._get_global_model(client_rank, request)
        elif request_type == MPITask.UPDATE_GLOBAL_MODEL.value:
            return self._update_global_model(client_rank, request)
        elif request_type == MPITask.INVOKE_CUSTOM_ACTION.value:
            return self._invoke_custom_action(client_rank, request)
        else:
            raise ValueError(f"Invalid request tag: {request_tag}")

    def _get_configuration(
        self, client_rank: int, request: MPITaskRequest
    ) -> MPITaskResponse:
        """
        Client requests the FL configurations that are shared among all clients from the server.

        :param: `client_rank`: The rank of the client in MPI
        :param: `request.meta_data`: JSON serialized metadata dictionary (if needed)
        :return `response.status`: Server status
        :return `response.meta_data`: JSON serialized FL configurations
        """
        self.logger.info(
            f"Received GetConfiguration request from MPI rank {client_rank}"
        )
        meta_data = json.loads(request.meta_data) if len(request.meta_data) > 0 else {}
        client_configs = self.server_agent.get_client_configs(**meta_data)
        client_configs = OmegaConf.to_container(client_configs, resolve=True)
        client_configs_serialized = json.dumps(client_configs)
        response = MPITaskResponse(
            status=MPIServerStatus.RUN.value,
            meta_data=client_configs_serialized,
        )
        return response

    def _get_global_model(
        self, client_rank: int, request: MPITaskRequest
    ) -> Optional[MPITaskResponse]:
        """
        Return the global model to clients. This method is supposed to provide clients with
        the initial and final global model.

        :param: `client_rank`: The rank of the client(s) in MPI
        :param: `request.meta_data`: JSON serialized metadata dictionary (if needed)

             - `meta_data['_client_ids']`: A list of client ids to get the global model for batched clients
             - `meta_data['init_model']`: Whether to get the initial global model or not
        :return `response.status`: Server status
        :return `response.payload`: Serialized global model
        :return `response.meta_data`: JSON serialized metadata dictionary (if needed)
        """
        self.logger.info(f"Received GetGlobalModel request from MPI rank {client_rank}")
        meta_data = json.loads(request.meta_data) if len(request.meta_data) > 0 else {}
        client_ids = meta_data.get("_client_ids", [client_rank])
        self._client_id_to_client_rank[client_rank] = client_rank
        meta_data["num_batched_clients"] = len(client_ids)
        model = self.server_agent.get_parameters(**meta_data, blocking=False)
        if not isinstance(model, Future):
            if isinstance(model, tuple):
                model = model[0]
                meta_data = json.dumps(model[1])
            else:
                meta_data = json.dumps({})
            model_serialized = model_to_byte(model)
            return MPITaskResponse(
                status=MPIServerStatus.RUN.value,
                payload=model_serialized,
                meta_data=meta_data,
            )
        else:
            self._get_global_model_futures[client_rank] = model
            self._check_get_global_model_futures()
            return None

    def _update_global_model(
        self, client_rank: int, request: MPITaskRequest
    ) -> Optional[MPITaskResponse]:
        """
        Update the global model with the local model from the client,
        and return the updated global model to the client.

        :param: `client_rank`: The rank of the client in MPI
        :param: `request.payload`: Serialized local model
        :param: `request.meta_data`: JSON serialized metadata dictionary (if needed)
        :return `response.status`: Server status
        :return `response.payload`: Serialized updated global model
        :return `response.meta_data`: JSON serialized metadata dictionary (if needed)
        """
        local_model = request.payload
<<<<<<< HEAD
        local_model = byte_to_model(local_model)
        meta_data = json.loads(request.meta_data) if len(request.meta_data) > 0 else {}
=======
        meta_data = json.loads(request.meta_data) if len(request.meta_data) > 0 else {}        
        if meta_data.get('_torch_serialized', True):
            local_model = byte_to_model(local_model)
>>>>>>> 37fe62d0
        # read the client ids from the metadata if any
        client_ids = meta_data.get("_client_ids", [client_rank])
        for client_id in client_ids:
            self._client_id_to_client_rank[client_id] = client_rank
        if len(client_ids) > 1:
            assert (
                self.server_agent.server_agent_config.server_configs.scheduler
                == "SyncScheduler"
            ), "Batched clients are only supported with SyncScheduler."
            self.logger.info(
                f"Received UpdateGlobalModel request from batched clients: {client_ids}"
            )
        else:
            self.logger.info(
                f"Received UpdateGlobalModel request from MPI rank {client_rank}"
            )

        for client_id in client_ids:
            client_metadata = (
                meta_data[client_id] if client_id in meta_data else meta_data
            )
            # client_metadata_copy = client_metadata.copy()
            # if '_client_ids' in client_metadata_copy:
            #     del client_metadata_copy['_client_ids']
            # if len(client_metadata_copy) > 0:
            #     self.logger.info(f"Received Metadata from {client_id}:\n{pprint.pformat(client_metadata_copy)}")
<<<<<<< HEAD
            client_local_model = (
                local_model[client_id] if client_id in local_model else local_model
            )
            global_model = self.server_agent.global_update(
                client_id, client_local_model, blocking=False, **client_metadata
            )
=======
            client_local_model = local_model[client_id] if (
                (isinstance(local_model, dict) or isinstance(local_model, OrderedDict)) and
                client_id in local_model
            ) else local_model
            global_model = self.server_agent.global_update(client_id, client_local_model, blocking=False, **client_metadata)
>>>>>>> 37fe62d0
            if not isinstance(global_model, Future):
                meta_data = {}
                if isinstance(global_model, tuple):
                    meta_data[client_id] = global_model[1]
                    global_model = global_model[0]
                else:
                    meta_data[client_id] = {}
                global_model_serialized = model_to_byte(global_model)
                status = (
                    MPIServerStatus.DONE.value
                    if self.server_agent.training_finished()
                    else MPIServerStatus.RUN.value
                )
                return MPITaskResponse(
                    status=status,
                    payload=global_model_serialized,
                    meta_data=json.dumps(meta_data),
                )
            else:
                self._update_global_model_futures[client_id] = global_model
                self._check_update_global_model_futures()
        return None

    def _invoke_custom_action(
        self,
        client_rank: int,
        request: MPITaskRequest,
    ) -> Optional[MPITaskResponse]:
        """
        Invoke custom action on the server.
        :param: `client_rank`: The rank of the client in MPI
        :param: `request.meta_data`: JSON serialized metadata dictionary (if needed)
        :return `response.status`: Server status
        :return `response.meta_data`: JSON serialized metadata dictionary (if needed)
        """
        meta_data = json.loads(request.meta_data) if len(request.meta_data) > 0 else {}
        assert "action" in meta_data, "The action is not specified in the metadata"
        self.logger.info(
            f"Received InvokeCustomAction: {meta_data['action']} request from MPI rank {client_rank}"
        )
        action = meta_data["action"]
        client_ids = meta_data.get("_client_ids", [client_rank])
        del meta_data["action"]
        if action == "set_sample_size":
            sync = True
            for client_id in client_ids:
                self._client_id_to_client_rank[client_id] = client_rank
                client_metadata = (
                    meta_data[client_id] if client_id in meta_data else meta_data
                )
                client_metadata["blocking"] = False
                ret_val = self.server_agent.set_sample_size(
                    client_id, **client_metadata
                )
                if ret_val is None:
                    sync = False
                else:
                    self._sample_size_futures[client_id] = ret_val
                    self._check_sample_size_future()
            return None if sync else MPITaskResponse(status=MPIServerStatus.RUN.value)
        elif action == "close_connection":
            for client_id in client_ids:
                self.server_agent.close_connection(client_id)
            return MPITaskResponse(status=MPIServerStatus.DONE.value)
        elif action == "get_data_readiness_report":
            num_clients = self.server_agent.get_num_clients()
            if not hasattr(self, "_dr_metrics_lock"):
                self._dr_metrics = {}
                self._dr_metrics_client_ids = set()
                self._dr_metrics_lock = threading.Lock()
            for client_id in client_ids:
                client_metadata = (
                    meta_data[client_id] if client_id in meta_data else meta_data
                )
                with self._dr_metrics_lock:
                    self._dr_metrics_client_ids.add(client_id)
                    for k, v in client_metadata.items():
                        if k not in self._dr_metrics:
                            self._dr_metrics[k] = {}
                        self._dr_metrics[k][client_id] = v
                    if len(self._dr_metrics_client_ids) == num_clients:
                        self.server_agent.data_readiness_report(self._dr_metrics)
                        response = MPITaskResponse(
                            status=MPIServerStatus.RUN.value,
                        )
                        response_bytes = response_to_byte(response)
                        responded_client_ranks = set()
                        for client_id in self._dr_metrics_client_ids:
                            client_rank = self._client_id_to_client_rank[client_id]
                            if client_rank not in responded_client_ranks:
                                responded_client_ranks.add(client_rank)
                                self.comm.Send(
                                    response_bytes, dest=client_rank, tag=client_rank
                                )
                        self._dr_metrics = {}
                        self._dr_metrics_client_ids = set()
            return None
        else:
            raise NotImplementedError(f"Custom action {action} is not implemented.")

    def _check_sample_size_future(self):
        """
        Return the updated relative sample size to the client if the `Future` object is available.
        """
        delete_keys = []
        responses = {}
        for client_id, future in self._sample_size_futures.items():
            if future.done():
                meta_data = future.result()
                client_rank = self._client_id_to_client_rank[client_id]
                if client_rank not in responses:
                    responses[client_rank] = {}
                responses[client_rank][client_id] = meta_data
                delete_keys.append(client_id)
        for client_rank, meta_data in responses.items():
            response = MPITaskResponse(
                status=MPIServerStatus.RUN.value,
                meta_data=json.dumps(meta_data),
            )
            response_bytes = response_to_byte(response)
            self.comm.Send(response_bytes, dest=client_rank, tag=client_rank)
        for key in delete_keys:
            del self._sample_size_futures[key]

    def _check_get_global_model_futures(self):
        """
        Return the global model to the client if the global model `Future` object is available.
        """
        delete_keys = []
        status = (
            MPIServerStatus.DONE.value
            if self.server_agent.training_finished()
            else MPIServerStatus.RUN.value
        )
        for client_id, future in self._get_global_model_futures.items():
            if future.done():
                global_model = future.result()
                if isinstance(global_model, tuple):
                    meta_data = global_model[1]
                    global_model = global_model[0]
                else:
                    meta_data = {}
                client_rank = self._client_id_to_client_rank[client_id]
                global_model_serialized = model_to_byte(global_model)
                response = MPITaskResponse(
                    status=status,
                    payload=global_model_serialized,
                    meta_data=json.dumps(meta_data),
                )
                response_bytes = response_to_byte(response)
                self.comm.Send(response_bytes, dest=client_rank, tag=client_rank)
                delete_keys.append(client_id)
        for key in delete_keys:
            del self._get_global_model_futures[key]

    def _check_update_global_model_futures(self):
        """
        Return the updated global model to the client if the global model `Future` object is available.
        """
        delete_keys = []
        model_responses = {}
        meta_data_responses = {}
        status = (
            MPIServerStatus.DONE.value
            if self.server_agent.training_finished()
            else MPIServerStatus.RUN.value
        )
        for client_id, future in self._update_global_model_futures.items():
            if future.done():
                global_model = future.result()
                if isinstance(global_model, tuple):
                    meta_data = global_model[1]
                    global_model = global_model[0]
                else:
                    meta_data = {}
                client_rank = self._client_id_to_client_rank[client_id]
                if client_rank not in model_responses:
                    global_model_serialized = model_to_byte(global_model)
                    model_responses[client_rank] = global_model_serialized
                    meta_data_responses[client_rank] = {}
                meta_data_responses[client_rank][client_id] = meta_data
                delete_keys.append(client_id)
        for client_rank in model_responses:
            response = MPITaskResponse(
                status=status,
                payload=model_responses[client_rank],
                meta_data=json.dumps(meta_data_responses[client_rank]),
            )
            response_bytes = response_to_byte(response)
            self.comm.Send(response_bytes, dest=client_rank, tag=client_rank)
        for key in delete_keys:
            del self._update_global_model_futures[key]

    def _default_logger(self):
        """Create a default logger for the gRPC server if no logger provided."""
        logger = logging.getLogger(__name__)
        logger.setLevel(logging.INFO)
        fmt = logging.Formatter("[%(asctime)s %(levelname)-4s server]: %(message)s")
        s_handler = logging.StreamHandler()
        s_handler.setLevel(logging.INFO)
        s_handler.setFormatter(fmt)
        logger.addHandler(s_handler)
        return logger<|MERGE_RESOLUTION|>--- conflicted
+++ resolved
@@ -157,14 +157,9 @@
         :return `response.meta_data`: JSON serialized metadata dictionary (if needed)
         """
         local_model = request.payload
-<<<<<<< HEAD
-        local_model = byte_to_model(local_model)
         meta_data = json.loads(request.meta_data) if len(request.meta_data) > 0 else {}
-=======
-        meta_data = json.loads(request.meta_data) if len(request.meta_data) > 0 else {}        
-        if meta_data.get('_torch_serialized', True):
+        if meta_data.get("_torch_serialized", True):
             local_model = byte_to_model(local_model)
->>>>>>> 37fe62d0
         # read the client ids from the metadata if any
         client_ids = meta_data.get("_client_ids", [client_rank])
         for client_id in client_ids:
@@ -191,20 +186,20 @@
             #     del client_metadata_copy['_client_ids']
             # if len(client_metadata_copy) > 0:
             #     self.logger.info(f"Received Metadata from {client_id}:\n{pprint.pformat(client_metadata_copy)}")
-<<<<<<< HEAD
             client_local_model = (
-                local_model[client_id] if client_id in local_model else local_model
+                local_model[client_id]
+                if (
+                    (
+                        isinstance(local_model, dict)
+                        or isinstance(local_model, OrderedDict)
+                    )
+                    and client_id in local_model
+                )
+                else local_model
             )
             global_model = self.server_agent.global_update(
                 client_id, client_local_model, blocking=False, **client_metadata
             )
-=======
-            client_local_model = local_model[client_id] if (
-                (isinstance(local_model, dict) or isinstance(local_model, OrderedDict)) and
-                client_id in local_model
-            ) else local_model
-            global_model = self.server_agent.global_update(client_id, client_local_model, blocking=False, **client_metadata)
->>>>>>> 37fe62d0
             if not isinstance(global_model, Future):
                 meta_data = {}
                 if isinstance(global_model, tuple):
