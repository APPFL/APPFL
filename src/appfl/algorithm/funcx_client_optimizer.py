--- conflicted
+++ resolved
@@ -1,21 +1,17 @@
 import copy
+import numpy as np
 import os
 import time
 import torch
-<<<<<<< HEAD
-=======
-from torch.optim import *
-from torch.nn import functional as F
->>>>>>> 6aa68ff7
 
 from collections import OrderedDict
+from sklearn import metrics
 from torch.optim import *
 from torch.utils.data import DataLoader
 
 from appfl.algorithm import BaseClient
 from appfl.misc.logging import ClientLogger
 
-from sklearn import metrics
 class FuncxClientOptim(BaseClient):
     def __init__(
         self,
@@ -37,50 +33,6 @@
         self.round = 0
 
         super(FuncxClientOptim, self).client_log_title()
-
-    def client_validation(self, dataloader):
-
-        if self.loss_fn is None or dataloader is None:
-            return 0.0, 0.0
-
-        self.model.to(self.cfg.device)
-        self.model.eval()
-        loss = 0
-        correct = 0
-        tmpcnt = 0
-        tmptotal = 0
-
-        preds   = []
-        targets = []
-        with torch.no_grad():
-            for img, target in dataloader:
-                tmpcnt += 1
-                tmptotal += len(target)
-                img     = img.to(self.cfg.device)
-                target  = target.to(self.cfg.device)
-                output  = self.model(img)
-                loss    += self.loss_fn(output, target).item()
-                
-                if output.shape[1] == 1:
-                    pred = torch.round(output)
-                else:
-                    pred = F.softmax(output)
-                    # pred = output.argmax(dim=1, keepdim=True)
-                preds.append(pred.cpu().detach().numpy())
-                targets.append(target.cpu().detach().numpy())
-
-        # FIXME: do we need to sent the model to cpu again?
-        # self.model.to("cpu")
-        
-        targets = np.concatenate(targets)
-        preds   = np.concatenate(preds)
-
-        preds_binary = preds.argmax(axis=1) 
-        acc = (preds_binary == targets).mean()
-        prec,rec, f1, sprt  = metrics.precision_recall_fscore_support(preds_binary, targets, average="binary")
-        auc = metrics.roc_auc_score(targets, preds[:, 1])
-        # correct += pred.eq(preds.argmax(dim=1, keepdim=True).view_as(pred)).sum().item()    
-        return loss, {'acc': acc, 'prec': prec, 'rec': rec, 'f1': f1, 'auc': auc}
 
     def update(self, cli_logger):
 
