--- conflicted
+++ resolved
@@ -293,35 +293,10 @@
         with torch.no_grad():
             for img, target in dataloader:
                 tmpcnt += 1
-<<<<<<< HEAD
-                tmptotal += len(target)
-                img = img.to(self.cfg.device)
-                target = target.unsqueeze(1).to(self.cfg.device)
-                output = self.model(img)
-                
-                target = target.type_as(output)
-                probs = torch.sigmoid(output)
-                pred = probs > 0.5
-                
-                loss += self.loss_fn(probs, target).item()
-                
-
-                # if output.shape[1] == 1:
-                #     pred = torch.round(output)
-                # else:
-                #     pred = output.argmax(dim=1, keepdim=True)
-
-                correct += pred.eq(target.view_as(pred)).sum().item()
-
-        # FIXME: do we need to sent the model to cpu again?
-        # self.model.to("cpu")
-
-=======
                 img = img.to(device)
                 target = target.to(device)
                 output = validation_model(img)
                 loss += self.loss_fn(output, target).item()
->>>>>>> b7609f5a
         loss = loss / tmpcnt
         accuracy = self._evaluate_model_on_tests(validation_model, dataloader, metric)
         return loss, accuracy
