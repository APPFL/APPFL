import logging
import os
from collections import OrderedDict
from .algorithm import BaseClient

import torch
from torch.optim import *

from torch.utils.data import DataLoader
import copy

import numpy as np
import time


class ClientOptim(BaseClient):
    def __init__(
        self, id, weight, model, loss_fn, dataloader, cfg, outfile, test_dataloader, **kwargs
    ):
        super(ClientOptim, self).__init__(
            id, weight, model, loss_fn, dataloader, cfg, outfile, test_dataloader
        )
        self.__dict__.update(kwargs)

        self.round = 0

        super(ClientOptim, self).client_log_title()

    def update(self):
        
        """Inputs for the local model update"""

        self.model.to(self.cfg.device)
        optimizer = eval(self.optim)(self.model.parameters(), **self.optim_args)
 

        """ Multiple local update """
        start_time=time.time()
        ## initial evaluation
        if self.cfg.validation == True and self.test_dataloader != None:
            test_loss, test_accuracy = super(ClientOptim, self).client_validation(
                self.test_dataloader
            )
            per_iter_time = time.time() - start_time
            super(ClientOptim, self).client_log_content(
                0, per_iter_time, 0, 0, test_loss, test_accuracy
            )
            ## return to train mode
            self.model.train()        

        ## local training 
        for t in range(self.num_local_epochs):
            start_time=time.time()
            train_loss = 0
            train_correct = 0            
            tmptotal = 0
            for data, target in self.dataloader:                
                tmptotal += len(target)
                data = data.to(self.cfg.device)
                target = target.to(self.cfg.device)
                optimizer.zero_grad()
                output = self.model(data)
                loss = self.loss_fn(output, target)
                loss.backward()
                optimizer.step()
                
                train_loss += loss.item()
                if output.shape[1] == 1:
                    pred = torch.round(output)
                else:
                    pred = output.argmax(dim=1, keepdim=True)
                train_correct += pred.eq(target.view_as(pred)).sum().item()

                if self.clip_value != False:
                    torch.nn.utils.clip_grad_norm_(
                        self.model.parameters(),
                        self.clip_value,
                        norm_type=self.clip_norm,
                    )
<<<<<<< HEAD
            import ipdb; ipdb.set_trace()
=======
            ## Validation
            train_loss = train_loss / len(self.dataloader)
            train_accuracy = 100.0 * train_correct / tmptotal
            if self.cfg.validation == True and self.test_dataloader != None:
                test_loss, test_accuracy = super(ClientOptim, self).client_validation(
                    self.test_dataloader
                )
                per_iter_time = time.time() - start_time
                super(ClientOptim, self).client_log_content(
                    t+1, per_iter_time, train_loss, train_accuracy, test_loss, test_accuracy
                )
                ## return to train mode
                self.model.train()

>>>>>>> a418833b
            ## save model.state_dict()
            if self.cfg.save_model_state_dict == True:
                path = self.cfg.output_dirname + "/client_%s" % (self.id)
                if not os.path.exists(path):
                    os.makedirs(path)
                torch.save(
                    self.model.state_dict(),
                    os.path.join(path, "%s_%s.pt" % (self.round, t)),
                )




 
        self.round += 1

        self.primal_state = copy.deepcopy(self.model.state_dict())

        """ Differential Privacy  """
        if self.epsilon != False:
            sensitivity = 0
            if self.clip_value != False:
                sensitivity = 2.0 * self.clip_value * self.optim_args.lr
            scale_value = sensitivity / self.epsilon
            super(ClientOptim, self).laplace_mechanism_output_perturb(scale_value)

        """ Update local_state """
        self.local_state = OrderedDict()
        self.local_state["primal"] = copy.deepcopy(self.primal_state)
        self.local_state["dual"] = OrderedDict()
        self.local_state["penalty"] = OrderedDict()
        self.local_state["penalty"][self.id] = 0.0

        return self.local_state
 <|MERGE_RESOLUTION|>--- conflicted
+++ resolved
@@ -77,9 +77,6 @@
                         self.clip_value,
                         norm_type=self.clip_norm,
                     )
-<<<<<<< HEAD
-            import ipdb; ipdb.set_trace()
-=======
             ## Validation
             train_loss = train_loss / len(self.dataloader)
             train_accuracy = 100.0 * train_correct / tmptotal
@@ -94,7 +91,6 @@
                 ## return to train mode
                 self.model.train()
 
->>>>>>> a418833b
             ## save model.state_dict()
             if self.cfg.save_model_state_dict == True:
                 path = self.cfg.output_dirname + "/client_%s" % (self.id)
