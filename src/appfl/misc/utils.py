--- conflicted
+++ resolved
@@ -19,40 +19,54 @@
     with torch.no_grad():
         for img, target in dataloader:
             tmpcnt += 1
-<<<<<<< HEAD
             tmptotal += len(target)
             img = img.to(self.device)
-            target = target.unsqueeze(1).to(self.device)
+            target = target.to(self.device)
             output = self.model(img)
-            
-            target = target.type_as(output)
-            probs = torch.sigmoid(output)
-            pred = probs > 0.5
-                
-            cur_loss = self.loss_fn(probs, target)
-            loss += cur_loss.item()
+            loss += self.loss_fn(output, target).item()
 
-            # if output.shape[1] == 1:
-            #     pred = torch.round(output)
-            # else:
-            #     pred = output.argmax(dim=1, keepdim=True)
+            if output.shape[1] == 1:
+                pred = torch.round(output)
+            else:
+                pred = output.argmax(dim=1, keepdim=True)
 
             correct += pred.eq(target.view_as(pred)).sum().item()
 
     # FIXME: do we need to sent the model to cpu again?
     # self.model.to("cpu")
 
-=======
-            img = img.to(device)
-            target = target.to(device)
-            output = validation_model(img)
-            loss += self.loss_fn(output, target).item()
->>>>>>> b7609f5a
     loss = loss / tmpcnt
     accuracy = _evaluate_model_on_tests(validation_model, dataloader, metric)
     return loss, accuracy
 
-<<<<<<< HEAD
+def _evaluate_model_on_tests(model, test_dataloader, metric):
+    if metric is None:
+        metric = _default_metric
+    model.eval()
+    with torch.no_grad():
+        test_dataloader_iterator = iter(test_dataloader)
+        y_pred_final = []
+        y_true_final = []
+        for (X, y) in test_dataloader_iterator:
+            if torch.cuda.is_available():
+                X = X.cuda()
+                y = y.cuda()
+            y_pred = model(X).detach().cpu()
+            y = y.detach().cpu()
+            y_pred_final.append(y_pred.numpy())
+            y_true_final.append(y.numpy())
+
+        y_true_final = np.concatenate(y_true_final)
+        y_pred_final = np.concatenate(y_pred_final)
+        accuracy = float(metric(y_true_final, y_pred_final))
+    return accuracy
+
+def _default_metric(y_true, y_pred):
+    if len(y_pred.shape) == 1:
+        y_pred = np.round(y_pred)
+    else:
+        y_pred = y_pred.argmax(axis=1, keepdims=False)
+    return 100*np.sum(y_pred==y_true)/y_pred.shape[0]
 def validation_MTL(self, dataloader):
 
     if self.loss_fn is None or dataloader is None:
@@ -96,36 +110,6 @@
     accuracy = 100.0 * correct / tmptotal
 
     return loss, accuracy
-=======
-def _evaluate_model_on_tests(model, test_dataloader, metric):
-    if metric is None:
-        metric = _default_metric
-    model.eval()
-    with torch.no_grad():
-        test_dataloader_iterator = iter(test_dataloader)
-        y_pred_final = []
-        y_true_final = []
-        for (X, y) in test_dataloader_iterator:
-            if torch.cuda.is_available():
-                X = X.cuda()
-                y = y.cuda()
-            y_pred = model(X).detach().cpu()
-            y = y.detach().cpu()
-            y_pred_final.append(y_pred.numpy())
-            y_true_final.append(y.numpy())
-
-        y_true_final = np.concatenate(y_true_final)
-        y_pred_final = np.concatenate(y_pred_final)
-        accuracy = float(metric(y_true_final, y_pred_final))
-    return accuracy
-
-def _default_metric(y_true, y_pred):
-    if len(y_pred.shape) == 1:
-        y_pred = np.round(y_pred)
-    else:
-        y_pred = y_pred.argmax(axis=1, keepdims=False)
-    return 100*np.sum(y_pred==y_true)/y_pred.shape[0]
->>>>>>> b7609f5a
 
 def create_custom_logger(logger, cfg: DictConfig):
 
