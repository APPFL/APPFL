--- conflicted
+++ resolved
@@ -124,21 +124,12 @@
 
 @dataclass
 class GlobusComputeClientConfig:
-<<<<<<< HEAD
-    name: str = ""
-    endpoint_id: str = ""
-    device: str = "cpu"
-    output_dir: str = "./"
-    data_dir: str = "./"
-    get_data: DictConfig = OmegaConf.create({})
-=======
     name        : str = ""
     endpoint_id : str = ""
     device      : str = "cpu"
     output_dir  : str = "./output"
     data_dir    : str = "./datasets"
     get_data    :  DictConfig = OmegaConf.create({})
->>>>>>> 12e5bdb6
     data_pipeline: DictConfig = OmegaConf.create({})
 
 
