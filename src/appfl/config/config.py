--- conflicted
+++ resolved
@@ -41,13 +41,8 @@
     # Saving models
     save_model: bool = False
     save_model_dirname: str = ""
-<<<<<<< HEAD
-    save_model_filename: str = ""  
-    save_model_checkpoints: list = field(default_factory=list)
-=======
     save_model_filename: str = ""
     checkpoints_interval: int = 2
->>>>>>> 180c4d62
     
     # Logging and recording outputs
     output_dirname: str = "./outputs"
