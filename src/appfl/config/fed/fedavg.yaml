type: fedavg
servername: FedAvgServer
clientname: FedAvgClient

args:  
  num_local_epochs: 10

  ## Optimizer
  optim: SGD
  optim_args:    
    lr: 0.01
    momentum: 0.9
    weight_decay: 1e-5

<<<<<<< HEAD
  # Privacy
  privacy: False
  scale_value: 0
  epsilon: inf
=======
  ## Differential Privacy 
  ##  epsilon: False  (non-private)
  ##  epsilon: 1      (stronger privacy as the value decreases)
  ##  epsilon: 0.05   
  epsilon: False

  ## Gradient Clipping
  ## clip_value: False (no-clipping)
  ## clip_value: 10    (clipping)
  ## clip_value: 1  
  clip_value: False
  clip_norm: 1
>>>>>>> 51731817
<|MERGE_RESOLUTION|>--- conflicted
+++ resolved
@@ -12,12 +12,6 @@
     momentum: 0.9
     weight_decay: 1e-5
 
-<<<<<<< HEAD
-  # Privacy
-  privacy: False
-  scale_value: 0
-  epsilon: inf
-=======
   ## Differential Privacy 
   ##  epsilon: False  (non-private)
   ##  epsilon: 1      (stronger privacy as the value decreases)
@@ -30,4 +24,3 @@
   ## clip_value: 1  
   clip_value: False
   clip_norm: 1
->>>>>>> 51731817
